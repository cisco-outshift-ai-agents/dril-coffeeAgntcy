--- conflicted
+++ resolved
@@ -120,12 +120,10 @@
 }
 ```
 
-<<<<<<< HEAD
 ## Group Communication UI
 
 ![Group Communication UI](../images/group_communication_ui.png)
-=======
+
 ## Observability
 
-Follow substeps 1-3 from **Step 6: Visualize OTEL Traces in Grafana** in the main [README](../README.md) to set up Grafana and import the **Group Conversation Dashboard** [`group_conversation_dashboard.json`](../group_conversation_dashboard.json) for monitoring the logistics multi-agent workflow traces.
->>>>>>> 15f68fa9
+Follow substeps 1-3 from **Step 6: Visualize OTEL Traces in Grafana** in the main [README](../README.md) to set up Grafana and import the **Group Conversation Dashboard** [`group_conversation_dashboard.json`](../group_conversation_dashboard.json) for monitoring the logistics multi-agent workflow traces.