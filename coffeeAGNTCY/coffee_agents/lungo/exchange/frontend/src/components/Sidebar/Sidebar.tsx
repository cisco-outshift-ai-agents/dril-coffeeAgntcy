--- conflicted
+++ resolved
@@ -46,11 +46,7 @@
   }
 
   return (
-<<<<<<< HEAD
-    <div className="flex h-full w-[320px] flex-col items-start gap-5 border-r border-[#00142B] bg-primary-bg px-4 py-0 font-inter">
-=======
     <div className="flex h-full w-[320px] flex-col items-start gap-5 border-r border-[#0D274D] bg-sidebar-background px-4 py-0 font-inter">
->>>>>>> 062a9904
       <div className="mt-5 flex w-[288px] flex-col items-start gap-0 p-0">
         <div className="flex w-[288px] flex-col items-start p-0">
           <div className="flex h-9 w-[288px] items-start gap-2 bg-sidebar-background p-2 transition-colors hover:bg-[#373C42]">
