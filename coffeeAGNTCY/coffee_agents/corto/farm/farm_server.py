# Copyright AGNTCY Contributors (https://github.com/agntcy)
# SPDX-License-Identifier: Apache-2.0

import asyncio
from uvicorn import Config, Server

from a2a.server.apps import A2AStarletteApplication
from a2a.server.tasks import InMemoryTaskStore
from a2a.server.request_handlers import DefaultRequestHandler
from agntcy_app_sdk.factory import AgntcyFactory
from dotenv import load_dotenv
from agntcy_app_sdk.protocols.a2a.protocol import A2AProtocol
from agent_executor import FarmAgentExecutor
from card import AGENT_CARD
from config.config import FARM_AGENT_HOST, FARM_AGENT_PORT
from config.config import DEFAULT_MESSAGE_TRANSPORT, TRANSPORT_SERVER_ENDPOINT

load_dotenv()

# Initialize a multi-protocol, multi-transport gateway factory.
factory = AgntcyFactory("corto.farm_agent", enable_tracing=False)

async def main():
    """
    Starts the farm agent server using the specified transport mechanism.

    This function initializes a FarmAgentExecutor wrapped with a DefaultRequestHandler,
    and serves it using an A2AStarletteApplication. The agent is exposed via either:

    1. An HTTP server using native A2A (Agent-to-Agent) protocol via Starlette, or
    2. A bridge-based transport using the app-sdk factory (e.g., SLIM or other supported transports).

    The transport method is determined by the `DEFAULT_MESSAGE_TRANSPORT` environment variable.

    - If set to `"A2A"`, the agent is served via a local FastAPI/Starlette HTTP server.
    - Otherwise, it uses a pluggable transport layer (like SLIM) via the app-sdk factory, connecting to
    the server or gateway defined by `TRANSPORT_SERVER_ENDPOINT`.

    This design enables interchangeable transport layers for agent communication while keeping the
    agent logic transport-agnostic.

    Dependencies:
    - AGNTCY App SDK: https://github.com/agntcy/app-sdk

    Environment Variables:
    - DEFAULT_MESSAGE_TRANSPORT: Transport protocol name ("A2A", "slim", etc.)
    - TRANSPORT_SERVER_ENDPOINT: Endpoint for the external transport (if used)
    - FARM_AGENT_HOST / FARM_AGENT_PORT: Host and port for local HTTP server (if "A2A" is selected)
    """


    request_handler = DefaultRequestHandler(
        agent_executor=FarmAgentExecutor(),
        task_store=InMemoryTaskStore(),
    )

    server = A2AStarletteApplication(
        agent_card=AGENT_CARD, http_handler=request_handler
    )

    if DEFAULT_MESSAGE_TRANSPORT == "A2A":
        config = Config(app=server.build(), host=FARM_AGENT_HOST, port=FARM_AGENT_PORT, loop="asyncio")
        userver = Server(config)
        await userver.serve()
    else:
        transport = factory.create_transport(
            DEFAULT_MESSAGE_TRANSPORT,
            endpoint=TRANSPORT_SERVER_ENDPOINT,
<<<<<<< HEAD
=======
            # SLIM transport requires a routable name (org/namespace/agent) to build the PyName used for request-reply routing to match the a2a client topic
>>>>>>> 0a19499d
            name= "default/default/" + A2AProtocol.create_agent_topic(AGENT_CARD)
        )
        bridge = factory.create_bridge(server, transport=transport)
        await bridge.start(blocking=True)

if __name__ == '__main__':
    try:
        asyncio.run(main())
    except KeyboardInterrupt:
        print("\nShutting down gracefully on keyboard interrupt.")
    except Exception as e:
        print(f"Error occurred: {e}")<|MERGE_RESOLUTION|>--- conflicted
+++ resolved
@@ -18,7 +18,7 @@
 load_dotenv()
 
 # Initialize a multi-protocol, multi-transport gateway factory.
-factory = AgntcyFactory("corto.farm_agent", enable_tracing=False)
+factory = AgntcyFactory("corto.farm_agent", enable_tracing=True)
 
 async def main():
     """
@@ -66,10 +66,7 @@
         transport = factory.create_transport(
             DEFAULT_MESSAGE_TRANSPORT,
             endpoint=TRANSPORT_SERVER_ENDPOINT,
-<<<<<<< HEAD
-=======
             # SLIM transport requires a routable name (org/namespace/agent) to build the PyName used for request-reply routing to match the a2a client topic
->>>>>>> 0a19499d
             name= "default/default/" + A2AProtocol.create_agent_topic(AGENT_CARD)
         )
         bridge = factory.create_bridge(server, transport=transport)
