/**
 * Copyright AGNTCY Contributors (https://github.com/agntcy)
 * SPDX-License-Identifier: Apache-2.0
 **/

import React, { useState } from "react"
import airplaneSvg from "@/assets/airplane.svg"
import CoffeeGraderDropdown from "./CoffeeGraderDropdown"
import { useAgentAPI } from "@/hooks/useAgentAPI"
import UserMessage from "./UserMessage"
import AgentIcon from "@/assets/Coffee_Icon.svg"
import { Message } from "@/types/Message"
import { logger } from "@/utils/logger"

interface ChatAreaProps {
  messages: Message[]
  setMessages: React.Dispatch<React.SetStateAction<Message[]>>
  setButtonClicked: (clicked: boolean) => void
  setAiReplied: (replied: boolean) => void
  isBottomLayout: boolean
  showCoffeeDropdown?: boolean
  onCoffeeGraderSelect?: (query: string) => void
  onDropdownSelect?: (query: string) => void
  onUserInput?: (query: string) => void
  onApiResponse?: (response: string, isError?: boolean) => void
  currentUserMessage?: string
  agentResponse?: string
  isAgentLoading?: boolean
}

const ChatArea: React.FC<ChatAreaProps> = ({
  setMessages,
  setButtonClicked,
  setAiReplied,
  isBottomLayout,
  onDropdownSelect,
  onUserInput,
  onApiResponse,
  currentUserMessage,
  agentResponse,
  isAgentLoading,
}) => {
  const [content, setContent] = useState<string>("")
  const { loading, sendMessageWithCallback } = useAgentAPI()

  const handleDropdownQuery = (query: string) => {
    if (onDropdownSelect) {
      onDropdownSelect(query)
    }
    processMessageWithQuery(query)
  }

  const processMessageWithQuery = async (
    messageContent: string,
  ): Promise<void> => {
    await sendMessageWithCallback(messageContent, setMessages, {
      onStart: () => {
        setContent("")
        setButtonClicked(true)
      },
      onSuccess: (response) => {
        setAiReplied(true)
        if (onApiResponse) {
          onApiResponse(response, false)
        }
      },
      onError: (error) => {
        if (import.meta.env.DEV) {
          logger.apiError("/api/ask", error)
        }
        if (onApiResponse) {
          onApiResponse("Sorry, I encountered an error.", true)
        }
      },
    })
  }

  const processMessage = async (): Promise<void> => {
    if (onUserInput) {
      onUserInput(content)
    }
    await processMessageWithQuery(content)
    setContent("")
  }

  const handleKeyDown = (e: React.KeyboardEvent<HTMLInputElement>): void => {
    if (e.key === "Enter" && !e.shiftKey) {
      e.preventDefault()
      processMessage()
    }
  }

  if (!isBottomLayout) {
    return null
  }

  return (
    <div
      className="flex w-full flex-col items-center justify-center gap-2 bg-overlay-background px-4 py-4 sm:px-8 md:px-16 lg:px-[120px]"
      style={{ minHeight: currentUserMessage ? "auto" : "120px" }}
    >
      {currentUserMessage && (
        <div className="mb-4 flex w-full max-w-[880px] flex-col gap-3">
          <UserMessage content={currentUserMessage} />
          {(isAgentLoading || agentResponse) && (
            <div className="flex w-full flex-row items-start gap-1">
              <div className="flex h-10 w-10 flex-none items-center justify-center rounded-full bg-action-background">
                <img
                  src={AgentIcon}
                  alt="Agent"
                  className="h-[22px] w-[22px]"
                />
              </div>
              <div className="flex max-w-[calc(100%-3rem)] flex-1 flex-col items-start justify-center rounded p-1 px-2">
                <div className="!text-chat-text whitespace-pre-wrap break-words font-inter text-sm font-normal leading-5">
                  {isAgentLoading ? (
                    <div className="animate-pulse text-accent-primary">...</div>
                  ) : (
                    agentResponse
                  )}
                </div>
              </div>
            </div>
          )}
        </div>
      )}

      <div className="relative z-10 flex h-9 w-auto w-full max-w-[880px] flex-row items-start gap-2 p-0">
        <CoffeeGraderDropdown visible={true} onSelect={handleDropdownQuery} />
      </div>

      <div className="flex w-full max-w-[880px] flex-col items-stretch gap-4 p-0 sm:flex-row sm:items-center">
        <div className="box-border flex h-11 max-w-[814px] flex-1 flex-row items-center rounded border border-node-background bg-chat-background px-0 py-[5px]">
          <div className="flex h-[34px] w-full flex-row items-center gap-[10px] px-4 py-[7px]">
            <input
<<<<<<< HEAD
              className="!text-chat-text placeholder:text-chat-text h-5 min-w-0 flex-1 border-none bg-transparent font-cisco text-[15px] font-medium leading-5 tracking-[0.005em] outline-none placeholder:opacity-60"
=======
              className="h-5 min-w-0 flex-1 border-none bg-transparent font-cisco text-[15px] font-medium leading-5 tracking-[0.005em] text-node-icon-background outline-none focus:text-chat-text"
>>>>>>> 062a9904
              placeholder="Type a prompt to interact with the agents"
              value={content}
              onChange={(e: React.ChangeEvent<HTMLInputElement>) =>
                setContent(e.target.value)
              }
              onKeyDown={handleKeyDown}
              disabled={loading}
            />
          </div>
        </div>
        <div className="flex h-11 w-[50px] flex-none flex-row items-start p-0">
          <button
            onClick={!content.trim() || loading ? undefined : processMessage}
            disabled={!content.trim() || loading}
            className="flex h-11 w-[50px] cursor-pointer flex-row items-center justify-center gap-[10px] rounded-md border-none bg-gradient-to-r from-[#834DD7] via-[#7670D5] to-[#58C0D0] px-4 py-[15px] disabled:cursor-not-allowed disabled:opacity-50"
          >
            <img src={airplaneSvg} alt="Send" className="h-[18px] w-[18px]" />
          </button>
        </div>
      </div>
    </div>
  )
}

export default ChatArea<|MERGE_RESOLUTION|>--- conflicted
+++ resolved
@@ -112,7 +112,7 @@
                 />
               </div>
               <div className="flex max-w-[calc(100%-3rem)] flex-1 flex-col items-start justify-center rounded p-1 px-2">
-                <div className="!text-chat-text whitespace-pre-wrap break-words font-inter text-sm font-normal leading-5">
+                <div className="whitespace-pre-wrap break-words font-inter text-sm font-normal leading-5 !text-chat-text">
                   {isAgentLoading ? (
                     <div className="animate-pulse text-accent-primary">...</div>
                   ) : (
@@ -133,11 +133,7 @@
         <div className="box-border flex h-11 max-w-[814px] flex-1 flex-row items-center rounded border border-node-background bg-chat-background px-0 py-[5px]">
           <div className="flex h-[34px] w-full flex-row items-center gap-[10px] px-4 py-[7px]">
             <input
-<<<<<<< HEAD
-              className="!text-chat-text placeholder:text-chat-text h-5 min-w-0 flex-1 border-none bg-transparent font-cisco text-[15px] font-medium leading-5 tracking-[0.005em] outline-none placeholder:opacity-60"
-=======
-              className="h-5 min-w-0 flex-1 border-none bg-transparent font-cisco text-[15px] font-medium leading-5 tracking-[0.005em] text-node-icon-background outline-none focus:text-chat-text"
->>>>>>> 062a9904
+              className="h-5 min-w-0 flex-1 border-none bg-transparent font-cisco text-[15px] font-medium leading-5 tracking-[0.005em] !text-chat-text outline-none placeholder:text-chat-text placeholder:opacity-60"
               placeholder="Type a prompt to interact with the agents"
               value={content}
               onChange={(e: React.ChangeEvent<HTMLInputElement>) =>
