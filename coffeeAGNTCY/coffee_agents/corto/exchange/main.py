import logging

from fastapi import FastAPI, HTTPException
from fastapi.middleware.cors import CORSMiddleware
from pydantic import BaseModel
import uvicorn

from config.logging_config import setup_logging
from graph.graph import ExchangeGraph
<<<<<<< HEAD

=======
from fastapi.middleware.cors import CORSMiddleware
import uvicorn
>>>>>>> b27252c6

setup_logging()
logger = logging.getLogger("corto.supervisor.main")

app = FastAPI()
# Add CORS middleware
app.add_middleware(
  CORSMiddleware,
  allow_origins=["*"],  # Replace "*" with specific origins if needed
  allow_credentials=True,
  allow_methods=["*"],  # Allow all HTTP methods
  allow_headers=["*"],  # Allow all headers
)

exchange_graph = ExchangeGraph()

class PromptRequest(BaseModel):
  prompt: str

@app.post("/agent/prompt")
async def handle_prompt(request: PromptRequest):
  """
  This endpoint processes the prompt using the exchange graph and returns the result.
  Args:
    request (PromptRequest): The input prompt from the user.
  Returns:
    dict: A dictionary containing the response from the ExchangeGraph.
  """
  try:
    # Process the prompt using the exchange graph
    result = await exchange_graph.serve(request.prompt)
    logger.info(f"Final result from LangGraph: {result}")
    return {"response": result}
  except ValueError as ve:
    raise HTTPException(status_code=400, detail=str(ve))
  except Exception as e:
    raise HTTPException(status_code=500, detail=f"Operation failed: {str(e)}")

@app.get("/health")
async def health_check():
    return {"status": "ok"}

# Run the FastAPI server using uvicorn
if __name__ == "__main__":
<<<<<<< HEAD
  uvicorn.run("main:app", host="127.0.0.1", port=8000, reload=True, log_level="debug")
=======
  uvicorn.run("main:app", host="0.0.0.0", port=8000, reload=True)
>>>>>>> b27252c6
<|MERGE_RESOLUTION|>--- conflicted
+++ resolved
@@ -7,12 +7,6 @@
 
 from config.logging_config import setup_logging
 from graph.graph import ExchangeGraph
-<<<<<<< HEAD
-
-=======
-from fastapi.middleware.cors import CORSMiddleware
-import uvicorn
->>>>>>> b27252c6
 
 setup_logging()
 logger = logging.getLogger("corto.supervisor.main")
@@ -57,8 +51,4 @@
 
 # Run the FastAPI server using uvicorn
 if __name__ == "__main__":
-<<<<<<< HEAD
-  uvicorn.run("main:app", host="127.0.0.1", port=8000, reload=True, log_level="debug")
-=======
-  uvicorn.run("main:app", host="0.0.0.0", port=8000, reload=True)
->>>>>>> b27252c6
+  uvicorn.run("main:app", host="0.0.0.0", port=8000, reload=True)